﻿// <copyright file="StorageContext.cs" company="Moonrise Software, LLC">
// Copyright (c) Moonrise Software, LLC. All rights reserved.
// Licensed under the GNU Public License, Version 3.0 (https://www.gnu.org/licenses/gpl-3.0.html)
// See https://github.com/MoonriseSoftwareCalifornia/CosmosCMS
// for more information concerning the license and the contributors participating to this project.
// </copyright>

namespace Cosmos.BlobService
{
    using System;
    using System.Collections.Generic;
    using System.IO;
    using System.Linq;
    using System.Threading.Tasks;
    using Azure.Identity;
    using Azure.Storage.Blobs.Specialized;
    using Cosmos.BlobService.Config;
    using Cosmos.BlobService.Drivers;
    using Cosmos.BlobService.Models;
    using Microsoft.Extensions.Caching.Memory;
    using Microsoft.Extensions.Configuration;
    using Microsoft.Extensions.Options;

    /// <summary>
    ///     Multi cloud blob service context.
    /// </summary>
    public sealed class StorageContext
    {
        /// <summary>
        /// Cosmos storage configuration.
        /// </summary>
        private readonly IOptions<CosmosStorageConfig> config;

        /// <summary>
        /// Default Azure token credential.
        /// </summary>
        private readonly DefaultAzureCredential credential;

        /// <summary>
        /// Service provider.
        /// </summary>
        private readonly IServiceProvider services;

        /// <summary>
        /// Multi-tenant editor flag.
        /// </summary>
        private readonly bool? isMultiTenant;

        /// <summary>
        /// Configuration.
        /// </summary>
        private readonly IConfiguration configuration;

        /// <summary>
        /// Used to brefly store chuk data while uploading.
        /// </summary>
        private readonly IMemoryCache memoryCache;

        /// <summary>
        /// Initializes a new instance of the <see cref="StorageContext"/> class.
        /// </summary>
        /// <param name="cosmosConfig">Storage context configuration as a <see cref="CosmosStorageConfig"/>.</param>
        /// <param name="cache"><see cref="IMemoryCache"/> used by context.</param>
        /// <param name="defaultAzureCredential">Default Azure Credential.</param>
<<<<<<< HEAD
=======
        /// <param name="services">Service provider.</param>
        /// <param name="configuration">Configuration.</param>
>>>>>>> 98b23c25
        public StorageContext(
            IOptions<CosmosStorageConfig> cosmosConfig,
            IMemoryCache cache,
            DefaultAzureCredential defaultAzureCredential,
<<<<<<< HEAD
            IServiceProvider services)
=======
            IServiceProvider services,
            IConfiguration configuration)
>>>>>>> 98b23c25
        {
            this.config = cosmosConfig;
            this.memoryCache = cache;
            this.credential = defaultAzureCredential;
            this.isMultiTenant = configuration.GetValue<bool>("MultiTenantEditor");
            this.services = services;
            this.configuration = configuration;
        }

        /// <summary>
        ///     Determine if this service is configured.
        /// </summary>
        /// <returns>Returns a <see cref="bool"/> indicating context is configured.</returns>
        public bool IsConfigured()
        {
            // Are there configuration settings at all?
            if (this.config.Value == null || this.config.Value.StorageConfig == null)
            {
                return false;
            }

            // If both AWS and Azure blob storage settings are provided,
            // make sure the distributed cache is provided and there is a primary provider.
            if (this.config.Value.StorageConfig.AmazonConfigs.Any() && this.config.Value.StorageConfig.AzureConfigs.Any())
            {
                return this.memoryCache != null && string.IsNullOrEmpty(this.config.Value.PrimaryCloud) == false;
            }

            // If just AWS is configured, make sure distributed cache exists, as this is needed for uploading files.
            if (this.config.Value.StorageConfig.AmazonConfigs.Any())
            {
                return this.memoryCache != null;
            }

            // Finally, make sure at the very least, Azure blob storage is
            return this.config.Value.StorageConfig.AzureConfigs.Any();
        }

        /// <summary>
        ///     Determines if a blob exists.
        /// </summary>
        /// <param name="path">Path check for a blob.</param>
        /// <returns><see cref="bool"/> indicating existence.</returns>
        public async Task<bool> BlobExistsAsync(string path)
        {
            var driver = this.GetPrimaryDriver();
            return await driver.BlobExistsAsync(path);
        }

        /// <summary>
        ///     Copies a file or folder.
        /// </summary>
        /// <param name="target">Path to the file or folder to copy.</param>
        /// <param name="destination">Path to where to make the copy.</param>
        /// <returns>A <see cref="Task"/> representing the asynchronous operation.</returns>
        public async Task CopyAsync(string target, string destination)
        {
            await this.CopyObjectsAsync(target, destination, false);
        }

        /// <summary>
        ///     Delete a folder.
        /// </summary>
        /// <param name="path">Path to folder.</param>
        /// <returns>A <see cref="Task"/> representing the asynchronous operation.</returns>
        public async Task DeleteFolderAsync(string path)
        {
            // Ensure leading slash is removed.
            path = path.TrimStart('/');

            var blobs = await this.GetBlobNamesByPath(path);

            foreach (var blob in blobs)
            {
                this.DeleteFile(blob);
            }
        }

        /// <summary>
        ///     Deletes a file.
        /// </summary>
        /// <param name="path">Path to file.</param>
        public void DeleteFile(string path)
        {
            // Ensure leading slash is removed.
            path = path.TrimStart('/');

            var drivers = this.GetDrivers();
            var tasks = new List<Task>();
            foreach (var cosmosStorage in drivers)
            {
                tasks.Add(cosmosStorage.DeleteIfExistsAsync(path));
            }

            Task.WaitAll(tasks.ToArray());
        }

        /// <summary>
        /// Enables the Azure BLOB storage static website.
        /// </summary>
        /// <returns>A <see cref="Task"/> representing the asynchronous operation.</returns>
        public async Task EnableAzureStaticWebsite()
        {
            var drivers = this.GetDrivers();

            foreach (var driver in drivers)
            {
                if (driver.GetType() == typeof(AzureStorage))
                {
                    var azureStorage = (AzureStorage)driver;
                    await azureStorage.EnableStaticWebsite();
                }
            }
        }

        /// <summary>
        /// Disables the static website (when login is required for example).
        /// </summary>
        /// <returns>A <see cref="Task"/> representing the asynchronous operation.</returns>
        public async Task DisableAzureStaticWebsite()
        {
            var drivers = this.GetDrivers();

            foreach (var driver in drivers)
            {
                if (driver.GetType() == typeof(AzureStorage))
                {
                    var azureStorage = (AzureStorage)driver;
                    await azureStorage.DisableStaticWebsite();
                }
            }
        }

        /// <summary>
        /// Gets and Azure storage append blob client.
        /// </summary>
        /// <param name="path">Path to blob.</param>
        /// <returns>Returns an <see cref="AppendBlobClient"/>.</returns>
        public AppendBlobClient GetAppendBlobClient(string path)
        {
            var drivers = this.GetDrivers();

            foreach (var driver in drivers)
            {
                if (driver.GetType() == typeof(AzureStorage))
                {
                    var azureStorage = (AzureStorage)driver;
                    return azureStorage.GetAppendBlobClient(path);
                }
            }

            return null;
        }

        /// <summary>
        /// Gets total bytes consumed for a storage account.
        /// </summary>
        /// <returns>Number of bytes as a <see cref="long"/>.</returns>
        public async Task<long> GetBytesConsumed()
        {
            var drivers = this.GetDrivers();
            long consumption = 0;
            foreach (var driver in drivers)
            {
                consumption += await driver.GetBytesConsumed();
            }

            return consumption;
        }

        /// <summary>
        ///     Gets the metadata for a file.
        /// </summary>
        /// <param name="path">Path to file.</param>
        /// <returns>File metadata as a <see cref="FileManagerEntry"/>.</returns>
        public async Task<FileManagerEntry> GetFileAsync(string path)
        {
            // Ensure leading slash is removed.
            path = path.TrimStart('/');

            var driver = (AzureStorage)this.GetPrimaryDriver();
            var blob = await driver.GetBlobAsync(path);
            var isDirectory = blob.Name.EndsWith("folder.stubxx");
            var hasDirectories = false;
            var fileName = Path.GetFileName(blob.Name);
            var blobName = blob.Name;

            if (isDirectory)
            {
                var children = await driver.GetObjectsAsync(path);
                hasDirectories = children.Any(c => c.IsPrefix);
                fileName = this.ParseFirstFolder(blob.Name)[0];
                blobName = blobName?.Replace("/folder.stubxx", string.Empty);
            }

            var props = await blob.GetPropertiesAsync();

            var fileManagerEntry = new FileManagerEntry
            {
                Created = props.Value.CreatedOn.DateTime,
                CreatedUtc = props.Value.CreatedOn.UtcDateTime,
                Extension = isDirectory ? string.Empty : Path.GetExtension(blob.Name),
                HasDirectories = hasDirectories,
                IsDirectory = isDirectory,
                Modified = props.Value.LastModified.DateTime,
                ModifiedUtc = props.Value.LastModified.UtcDateTime,
                Name = fileName,
                Path = blobName,
                Size = props.Value.ContentLength
            };

            return fileManagerEntry;
        }

        /// <summary>
        ///     Returns a response stream from the primary blob storage provider.
        /// </summary>
        /// <param name="path">Path to blob to open read stream from.</param>
        /// <returns>Data as a <see cref="Stream"/>.</returns>
        public async Task<Stream> OpenBlobReadStreamAsync(string path)
        {
            // Ensure leading slash is removed.
            path = path.TrimStart('/');
            var driver = (AzureStorage)this.GetPrimaryDriver();
            var blob = await driver.GetBlobAsync(path);
            return await blob.OpenReadAsync();
        }

        /// <summary>
        ///     Renames a file or folder.
        /// </summary>
        /// <param name="path">Path to file or folder.</param>
        /// <param name="destination">The new name or path.</param>
        /// <returns>A <see cref="Task"/> representing the asynchronous operation.</returns>
        public async Task RenameAsync(string path, string destination)
        {
            await this.CopyObjectsAsync(path, destination, true);
        }

        /// <summary>
        ///     Append bytes to blob(s).
        /// </summary>
        /// <param name="stream"><see cref="MemoryStream"/> containing data being appended.</param>
        /// <param name="fileMetaData"><see cref="FileUploadMetaData"/> containing metadata about the data 'chunk' and blob.</param>
        public void AppendBlob(MemoryStream stream, FileUploadMetaData fileMetaData)
        {
            var mark = DateTimeOffset.UtcNow;

            var drivers = this.GetDrivers();
            var data = stream.ToArray();
            var uploadTasks = new List<Task>();
            foreach (var cosmosStorage in drivers)
            {
                var cloneArray = data.ToArray();
                uploadTasks.Add(cosmosStorage.AppendBlobAsync(cloneArray, fileMetaData, mark));
            }

            // Wait for all the tasks to complete
            Task.WaitAll(uploadTasks.ToArray());
        }

        /// <summary>
        ///     Creates a folder in all the cloud storage accounts.
        /// </summary>
        /// <param name="path">Path to the folder to create.</param>
        /// <returns>Folder metadata as a <see cref="FileManagerEntry"/>.</returns>
        /// <remarks>Creates the folder if it does not already exist.</remarks>
        public FileManagerEntry CreateFolder(string path)
        {
            var drivers = this.GetDrivers();

            var tasks = new List<Task>();

            var primary = this.GetPrimaryDriver();
            if (!primary.BlobExistsAsync(path + "/folder.stubxx").Result)
            {
                foreach (var cosmosStorage in drivers)
                {
                    tasks.Add(cosmosStorage.CreateFolderAsync(path));
                }

                Task.WaitAll(tasks.ToArray());
                var parts = path.TrimEnd('/').Split('/');

                return new FileManagerEntry
                {
                    Name = parts.Last(),
                    Path = path,
                    Created = DateTime.UtcNow,
                    CreatedUtc = DateTime.UtcNow,
                    Extension = string.Empty,
                    HasDirectories = false,
                    Modified = DateTime.UtcNow,
                    ModifiedUtc = DateTime.UtcNow,
                    IsDirectory = true,
                    Size = 0
                };
            }

            var results = this.GetFolderContents(path).Result;

            var folder = results.FirstOrDefault(f => f.Path == path);

            return folder;
        }

        /// <summary>
        ///     Gets files and subfolders for a given path.
        /// </summary>
        /// <param name="path">Path to objects.</param>
        /// <returns>Returns metadata for the objects as a <see cref="FileManagerEntry"/> <see cref="List{T}"/>.</returns>
        public async Task<List<FileManagerEntry>> GetObjectsAsync(string path)
        {
            if (!string.IsNullOrEmpty(path))
            {
                path = path.TrimStart('/');
            }

            var entries = new List<FileManagerEntry>();

            var azureDriver = (AzureStorage)this.GetPrimaryDriver();

            var azureResults = await azureDriver.GetObjectsAsync(path);

            foreach (var azureResult in azureResults)
            {
                if (azureResult.IsBlob)
                {
                    if (azureResult.Blob.Name.EndsWith("folder.stubxx"))
                    {
                        continue;
                    }

                    var fileName = Path.GetFileNameWithoutExtension(azureResult.Blob.Name);

                    var modified = azureResult.Blob.Properties.LastModified?.UtcDateTime ?? DateTime.UtcNow;

                    entries.Add(new FileManagerEntry
                    {
                        Created = DateTime.Now,
                        CreatedUtc = DateTime.UtcNow,
                        Extension = Path.GetExtension(azureResult.Blob.Name),
                        HasDirectories = false,
                        IsDirectory = false,
                        Modified = modified,
                        ModifiedUtc = modified,
                        Name = fileName,
                        Path = azureResult.Blob.Name,
                        Size = azureResult.Blob.Properties.ContentLength ?? 0
                    });
                }
                else
                {
                    var parse = azureResult.Prefix.TrimEnd('/').Split('/');

                    var subDirectory = await azureDriver.GetObjectsAsync(azureResult.Prefix);

                    entries.Add(new FileManagerEntry
                    {
                        Created = DateTime.Now,
                        CreatedUtc = DateTime.UtcNow,
                        Extension = string.Empty,
                        HasDirectories = subDirectory.Any(a => a.IsPrefix),
                        IsDirectory = true,
                        Modified = DateTime.Now,
                        ModifiedUtc = DateTime.UtcNow,
                        Name = parse.Last(),
                        Path = azureResult.Prefix.TrimEnd('/'),
                        Size = 0
                    });
                }
            }

            return entries;
        }

        /// <summary>
        ///    Gets the blob items for a given path.
        /// </summary>
        /// <param name="path">Path to search.</param>
        /// <param name="extensions">Extensions to match.</param>
        /// <returns>FileManagerEntry list.</returns>
        public async Task<List<FileManagerEntry>> GetBlobItemsAsync(string path, string[] extensions)
        {
            if (!string.IsNullOrEmpty(path))
            {
                path = path.TrimStart('/');
            }

            var entries = new List<FileManagerEntry>();
            var azureDriver = (AzureStorage)this.GetPrimaryDriver();
            var azureResults = await azureDriver.GetBlobItemsAsync(path);
            foreach (var azureResult in azureResults)
            {
                var extension = Path.GetExtension(azureResult.Name).ToLower();
                if (extensions.Contains(extension))
                {
                    var fileName = Path.GetFileNameWithoutExtension(azureResult.Name);
                    var modified = azureResult.Properties.LastModified?.UtcDateTime ?? DateTime.UtcNow;
                    var entry = new FileManagerEntry
                    {
                        Created = DateTime.Now,
                        CreatedUtc = DateTime.UtcNow,
                        Extension = extension,
                        HasDirectories = false,
                        IsDirectory = false,
                        Modified = modified,
                        ModifiedUtc = modified,
                        Name = fileName,
                        Path = azureResult.Name,
                        Size = azureResult.Properties.ContentLength ?? 0
                    };

                    if (azureResult.Metadata.TryGetValue("ccmsimagex", out var ccmsImageX))
                    {
                        if (azureResult.Metadata.TryGetValue("ccmsimagey", out var ccmsImageY)
                            && azureResult.Metadata.TryGetValue("ccmsimagedpi", out var ccmsImageDpi))
                        {
                            entry.ImageX = int.Parse(ccmsImageX);
                            entry.ImageY = int.Parse(ccmsImageY);
                            entry.ImageDpi = int.Parse(ccmsImageDpi);
                        }
                    }

                    entries.Add(entry);
            }
            }

            return entries;
        }

        /// <summary>
        ///     Gets the contents for a folder.
        /// </summary>
        /// <param name="path">Path to folder.</param>
        /// <returns>Returns metadata as a <see cref="FileManagerEntry"/> <see cref="List{T}"/>.</returns>
        public async Task<List<FileManagerEntry>> GetFolderContents(string path)
        {
            if (!string.IsNullOrEmpty(path))
            {
                path = path.TrimStart('/');

                if (path == "/")
                {
                    path = string.Empty;
                }
                else
                {
                    if (!path.EndsWith("/"))
                    {
                        path = path + "/";
                    }
                }
            }

            return await this.GetObjectsAsync(path);
        }

        private async Task CopyObjectsAsync(string target, string destination, bool deleteSource)
        {
            // Make sure leading slashes are removed.
            target = target.TrimStart('/');
            destination = destination.TrimStart('/');

            if (string.IsNullOrEmpty(target))
            {
                throw new Exception("Cannot move the root folder.");
            }

            var drivers = this.GetDrivers();

            // Get a list of blobs to rename.
            var blobNames = await this.GetBlobNamesByPath(target);

            // Work through the list here.
            foreach (var srcBlobName in blobNames)
            {
                var tasks = new List<Task>();

                var destBlobName = srcBlobName.Replace(target, destination);

                // Check to see if the destination already exists
                foreach (var cosmosStorage in drivers)
                {
                    if (await cosmosStorage.BlobExistsAsync(destBlobName))
                    {
                        throw new Exception($"Could not copy {srcBlobName} as {destBlobName} already exists.");
                    }
                }

                // Copy the blob here
                foreach (var cosmosStorage in drivers)
                {
                    await cosmosStorage.CopyBlobAsync(srcBlobName, destBlobName);
                }

                // Now check to see if files were copied
                var success = true;

                foreach (var cosmosStorage in drivers)
                {
                    success = await cosmosStorage.BlobExistsAsync(destBlobName);
                }

                if (success)
                {
                    // Deleting the source is in the case of RENAME.
                    // Copying things does not delete the source
                    if (deleteSource)
                    {
                        // The copy was successful, so delete the old files
                        foreach (var cosmosStorage in drivers)
                        {
                            await cosmosStorage.DeleteIfExistsAsync(srcBlobName);
                        }
                    }
                }
                else
                {
                    // The copy was NOT successfull, delete any copied files and halt, throw an error.
                    foreach (var cosmosStorage in drivers)
                    {
                        await cosmosStorage.DeleteIfExistsAsync(destBlobName);
                    }

                    throw new Exception($"Could not copy: {srcBlobName} to {destBlobName}");
                }
            }
        }

        private ICosmosStorage GetPrimaryDriver()
        {
            if (this.isMultiTenant == true)
            {
                return new AzureStorage(this.services, this.credential, this.isMultiTenant ?? false);
            }
            return new AzureStorage(this.config.Value.StorageConfig.AzureConfigs.FirstOrDefault(), this.credential);
        }

        private string[] ParseFirstFolder(string path)
        {
            var parts = path.Split('/');
            return parts;
        }

        /// <summary>
        ///    Gets the blob names by path.
        /// </summary>
        /// <param name="path">Path.</param>
        /// <param name="filter">Search filter.</param>
        /// <returns>List of blob names.</returns>
        private async Task<List<string>> GetBlobNamesByPath(string path, string[] filter = null)
        {
            var primaryDriver = this.GetPrimaryDriver();
            return await primaryDriver.GetBlobNamesByPath(path, filter);
        }

        /// <summary>
        /// Gets the drivers.
        /// </summary>
        /// <returns>ICosmosStorage.</returns>
        private List<ICosmosStorage> GetDrivers()
        {
            var drivers = new List<ICosmosStorage>();

            if (this.isMultiTenant == true)
            {
                drivers.Add(new AzureStorage(this.services, this.credential, this.isMultiTenant ?? false));
            }
            else
            {
                foreach (var storageConfigAzureConfig in this.config.Value.StorageConfig.AzureConfigs)
                {
                    drivers.Add(new AzureStorage(storageConfigAzureConfig, this.credential));
                }
            }

            return drivers;
        }
    }
}<|MERGE_RESOLUTION|>--- conflicted
+++ resolved
@@ -62,21 +62,14 @@
         /// <param name="cosmosConfig">Storage context configuration as a <see cref="CosmosStorageConfig"/>.</param>
         /// <param name="cache"><see cref="IMemoryCache"/> used by context.</param>
         /// <param name="defaultAzureCredential">Default Azure Credential.</param>
-<<<<<<< HEAD
-=======
         /// <param name="services">Service provider.</param>
         /// <param name="configuration">Configuration.</param>
->>>>>>> 98b23c25
         public StorageContext(
             IOptions<CosmosStorageConfig> cosmosConfig,
             IMemoryCache cache,
             DefaultAzureCredential defaultAzureCredential,
-<<<<<<< HEAD
-            IServiceProvider services)
-=======
             IServiceProvider services,
             IConfiguration configuration)
->>>>>>> 98b23c25
         {
             this.config = cosmosConfig;
             this.memoryCache = cache;
